--- conflicted
+++ resolved
@@ -1,10 +1,7 @@
 # unreleased 0.5.0
 ## Change
-<<<<<<< HEAD
 - bump MSRV to `1.85` and Rust edition 2024
-=======
 - rename `net::AsListener` trait to `IntoListener`. improve it's interface and reduce possibility of panicing
->>>>>>> 909d177a
 - update `xitca-service` to `0.3.0`
 
 # 0.4.0
