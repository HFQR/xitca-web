[package]
name = "xitca-postgres"
version = "0.3.0"
edition = "2024"
license = "Apache-2.0"
description = "an async postgres client"
repository = "https://github.com/HFQR/xitca-web"
keywords = ["xitca-web", "database", "postgres", "sql", "async"]
categories = ["database"]
authors = ["fakeshadow <everestshadow@gmail.com>"]
readme= "README.md"
rust-version.workspace = true

[lints]
workspace = true

[features]
# feature for connecting to tls enabled server.
tls = ["dep:xitca-tls", "xitca-tls/rustls-ring-crypto", "dep:sha2", "dep:webpki-roots"]

# feature for using quic as client/server transport layer for better congetion handling on lossy connection.
# note: it does not work as stand alone and server side proxy for translating quic message to tcp is needed.
quic = ["dep:quinn", "dep:rustls-pemfile", "tls"]

# compatibility feature to enable implements with `futures` crate
compat = []

<<<<<<< HEAD
# io-uring driver optional
io-uring = ["xitca-io/runtime-uring", "dep:tokio-uring"]
=======
# nightly compiler specific feature. can only be enabled with nightly Rust
nightly = []
>>>>>>> 7251647d

[dependencies]
xitca-io = { version = "0.4.1", features = ["runtime"] }
xitca-unsafe-collection = { version = "0.2.0", features = ["bytes"] }

fallible-iterator = "0.2"
futures-core = { version = "0.3", default-features = false }
percent-encoding = "2"
postgres-protocol = "0.6.5"
postgres-types = "0.2"
tokio = { version = "1.30", features = ["rt", "sync"] }
tracing = { version = "0.1.40", default-features = false }

# tls
sha2 = { version = "0.10.8", optional = true }
webpki-roots = { version = "1", optional = true }
xitca-tls = { version = "0.4.0", optional = true }

# quic
quinn = { version = "0.11", features = ["ring"], optional = true }
rustls-pemfile = { version = "2", optional = true }

#io-uring
tokio-uring = { version = "0.5", optional = true }

[dev-dependencies]
xitca-postgres-codegen = "0.1"
bb8 = "0.9.0"
futures = { version = "0.3", default-features = false }
postgres-derive = "0.4"
postgres-types = { version = "0.2", features = ["with-uuid-1"] }
rcgen = "0.14"
tokio = { version = "1.47.1", features = ["macros", "rt-multi-thread", "time"] }
uuid = "1"<|MERGE_RESOLUTION|>--- conflicted
+++ resolved
@@ -25,13 +25,11 @@
 # compatibility feature to enable implements with `futures` crate
 compat = []
 
-<<<<<<< HEAD
 # io-uring driver optional
 io-uring = ["xitca-io/runtime-uring", "dep:tokio-uring"]
-=======
+
 # nightly compiler specific feature. can only be enabled with nightly Rust
 nightly = []
->>>>>>> 7251647d
 
 [dependencies]
 xitca-io = { version = "0.4.1", features = ["runtime"] }
