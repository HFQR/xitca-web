use core::{
    future::{Future, poll_fn},
    ops::Deref,
    pin::Pin,
    task::{Poll, Waker},
};

use std::{
    collections::VecDeque,
    io,
    sync::{Arc, Mutex},
};

use postgres_protocol::message::{backend, frontend};
use xitca_io::{
    bytes::{Buf, BytesMut},
    io::{AsyncIo, Interest, Ready},
};
use xitca_unsafe_collection::futures::{Select as _, SelectOutput};

use crate::{
    error::{DriverDown, Error},
    iter::AsyncLendingIterator,
};

use super::codec::{Response, ResponseMessage, ResponseSender};

type PagedBytesMut = xitca_unsafe_collection::bytes::PagedBytesMut<4096>;

const INTEREST_READ_WRITE: Interest = Interest::READABLE.add(Interest::WRITABLE);

pub(crate) struct DriverTx(Arc<SharedState>);

impl Drop for DriverTx {
    fn drop(&mut self) {
        let mut state = self.0.guarded.lock().unwrap();
        frontend::terminate(&mut state.buf);
        state.closed = true;
        state.wake();
    }
}

impl DriverTx {
    pub(crate) fn is_closed(&self) -> bool {
        Arc::strong_count(&self.0) == 1
    }

    pub(crate) fn send_one_way<F>(&self, func: F) -> Result<(), Error>
    where
        F: FnOnce(&mut BytesMut) -> Result<(), Error>,
    {
        self._send(func, |_| {})?;
        Ok(())
    }

    pub(crate) fn send<F, O>(&self, func: F) -> Result<(O, Response), Error>
    where
        F: FnOnce(&mut BytesMut) -> Result<O, Error>,
    {
        self._send(func, |inner| {
            let (tx, rx) = super::codec::request_pair();
            inner.res.push_back(tx);
            rx
        })
    }

    fn _send<F, F2, O, T>(&self, func: F, on_send: F2) -> Result<(O, T), Error>
    where
        F: FnOnce(&mut BytesMut) -> Result<O, Error>,
        F2: FnOnce(&mut State) -> T,
    {
        let mut inner = self.0.guarded.lock().unwrap();

        if inner.closed {
            return Err(DriverDown.into());
        }

        let len = inner.buf.len();

        let o = func(&mut inner.buf).inspect_err(|_| inner.buf.truncate(len))?;
        let t = on_send(&mut inner);

        inner.wake();

        Ok((o, t))
    }
}

<<<<<<< HEAD
pub(super) struct DriverRx(Arc<SharedState>);
=======
pub(crate) struct DriverRx(Arc<SharedState>);
>>>>>>> 7251647d

impl Deref for DriverRx {
    type Target = SharedState;

    fn deref(&self) -> &Self::Target {
<<<<<<< HEAD
        &*self.0
=======
        &self.0
>>>>>>> 7251647d
    }
}

// in case driver is dropped without closing the shared state
impl Drop for DriverRx {
    fn drop(&mut self) {
        self.guarded.lock().unwrap().closed = true;
    }
}

<<<<<<< HEAD
pub(super) struct SharedState {
    pub(super) guarded: Mutex<State>,
=======
pub(crate) struct SharedState {
    guarded: Mutex<State>,
>>>>>>> 7251647d
}

impl SharedState {
    pub(super) fn wait(&self) -> impl Future<Output = WaitState> + use<'_> {
        poll_fn(|cx| {
            let mut inner = self.guarded.lock().unwrap();
            if !inner.buf.is_empty() {
                Poll::Ready(WaitState::WantWrite)
            } else if inner.closed {
                Poll::Ready(WaitState::WantClose)
            } else {
                inner.register(cx.waker());
                Poll::Pending
            }
        })
    }
}

pub(super) enum WaitState {
    WantWrite,
    WantClose,
}

pub(super) struct State {
    pub(super) closed: bool,
    pub(super) buf: BytesMut,
    pub(super) res: VecDeque<ResponseSender>,
    pub(super) waker: Option<Waker>,
}

impl State {
    fn register(&mut self, waker: &Waker) {
        self.waker = Some(waker.clone());
    }

    fn wake(&mut self) {
        if let Some(waker) = self.waker.take() {
            waker.wake();
        }
    }
}

pub struct GenericDriver<Io> {
<<<<<<< HEAD
    pub(super) io: Io,
    pub(super) read_buf: PagedBytesMut,
    pub(super) rx: DriverRx,
=======
    io: Io,
    rx: DriverRx,
    read_buf: PagedBytesMut,
>>>>>>> 7251647d
    read_state: ReadState,
    write_state: WriteState,
}

enum WriteState {
    Waiting,
    WantWrite,
    WantFlush,
    Closed(Option<io::Error>),
}

enum ReadState {
    WantRead,
    Closed(Option<io::Error>),
}

impl<Io> GenericDriver<Io>
where
    Io: AsyncIo + Send,
{
    pub(crate) fn new(io: Io) -> (Self, DriverTx) {
        let state = Arc::new(SharedState {
            guarded: Mutex::new(State {
                closed: false,
                buf: BytesMut::new(),
                res: VecDeque::new(),
                waker: None,
            }),
        });

        (
            Self {
                io,
                rx: DriverRx(state.clone()),
                read_buf: PagedBytesMut::new(),
<<<<<<< HEAD
                rx: DriverRx(state.clone()),
=======
>>>>>>> 7251647d
                read_state: ReadState::WantRead,
                write_state: WriteState::Waiting,
            },
            DriverTx(state),
        )
    }

    pub(crate) async fn send(&mut self, msg: BytesMut) -> Result<(), Error> {
        self.rx.guarded.lock().unwrap().buf.extend_from_slice(&msg);
        self.write_state = WriteState::WantWrite;
        loop {
            self.try_write()?;
            if matches!(self.write_state, WriteState::Waiting) {
                return Ok(());
            }
            self.io.ready(Interest::WRITABLE).await?;
        }
    }

    pub(crate) fn recv(&mut self) -> impl Future<Output = Result<backend::Message, Error>> + Send + '_ {
        self.recv_with(|buf| backend::Message::parse(buf).map_err(Error::from).transpose())
    }

<<<<<<< HEAD
    pub async fn try_next(&mut self) -> Result<Option<backend::Message>, Error> {
=======
    async fn _try_next(&mut self) -> Result<Option<backend::Message>, Error> {
>>>>>>> 7251647d
        loop {
            if let Some(msg) = self.try_decode()? {
                return Ok(Some(msg));
            }

            enum InterestOrReady {
                Interest(Interest),
                Ready(Ready),
            }

            let state = match (&mut self.read_state, &mut self.write_state) {
                (ReadState::WantRead, WriteState::Waiting) => {
                    match self.rx.wait().select(self.io.ready(Interest::READABLE)).await {
                        SelectOutput::A(WaitState::WantWrite) => {
                            self.write_state = WriteState::WantWrite;
                            InterestOrReady::Interest(INTEREST_READ_WRITE)
                        }
                        SelectOutput::A(WaitState::WantClose) => {
                            self.write_state = WriteState::Closed(None);
                            continue;
                        }
                        SelectOutput::B(ready) => InterestOrReady::Ready(ready?),
                    }
                }
                (ReadState::WantRead, WriteState::WantWrite | WriteState::WantFlush) => {
                    InterestOrReady::Interest(INTEREST_READ_WRITE)
                }
                (ReadState::WantRead, WriteState::Closed(_)) => InterestOrReady::Interest(Interest::READABLE),
                (ReadState::Closed(_), WriteState::WantFlush | WriteState::WantWrite) => {
                    InterestOrReady::Interest(Interest::WRITABLE)
                }
                (ReadState::Closed(_), WriteState::Waiting) => match self.rx.wait().await {
                    WaitState::WantWrite => {
                        self.write_state = WriteState::WantWrite;
                        InterestOrReady::Interest(Interest::WRITABLE)
                    }
                    WaitState::WantClose => {
                        self.write_state = WriteState::Closed(None);
                        continue;
                    }
                },
                (ReadState::Closed(None), WriteState::Closed(None)) => {
                    poll_fn(|cx| Pin::new(&mut self.io).poll_shutdown(cx)).await?;
                    return Ok(None);
                }
                (ReadState::Closed(read_err), WriteState::Closed(write_err)) => {
                    return Err(Error::driver_io(read_err.take(), write_err.take()));
                }
            };

            let ready = match state {
                InterestOrReady::Ready(ready) => ready,
                InterestOrReady::Interest(interest) => self.io.ready(interest).await?,
            };

            if ready.is_readable() {
                match self.try_read() {
                    Ok(Some(0)) => self.on_read_close(None),
                    Ok(_) => {}
                    Err(e) => self.on_read_close(Some(e)),
                }
            }

            if ready.is_writable() {
                if let Err(e) = self.try_write() {
                    self.on_write_err(e);
                }
            }
        }
    }

    async fn recv_with<F, O>(&mut self, mut func: F) -> Result<O, Error>
    where
        F: FnMut(&mut BytesMut) -> Option<Result<O, Error>>,
    {
        loop {
            if let Some(o) = func(self.read_buf.get_mut()) {
                return o;
            }
            self.io.ready(Interest::READABLE).await?;
            if let Some(0) = self.try_read()? {
                return Err(Error::from(io::Error::from(io::ErrorKind::UnexpectedEof)));
            }
        }
    }

    fn try_read(&mut self) -> io::Result<Option<usize>> {
        let mut read = 0;
        loop {
            match xitca_unsafe_collection::bytes::read_buf(&mut self.io, &mut self.read_buf) {
                Ok(0) => break,
                Ok(n) => read += n,
                Err(_) if read != 0 => break,
                Err(e) if e.kind() == io::ErrorKind::WouldBlock => return Ok(None),
                Err(e) => return Err(e),
            }
        }
        Ok(Some(read))
    }

    fn try_write(&mut self) -> io::Result<()> {
        debug_assert!(
            matches!(self.write_state, WriteState::WantWrite | WriteState::WantFlush),
            "try_write must not be called when WriteState is Wait or Closed"
        );

        if matches!(self.write_state, WriteState::WantWrite) {
            let mut inner = self.rx.guarded.lock().unwrap();

            let mut written = 0;

            loop {
                match io::Write::write(&mut self.io, &inner.buf[written..]) {
                    Ok(0) => {
                        inner.buf.advance(written);
                        return Err(io::ErrorKind::WriteZero.into());
                    }
                    Ok(n) => {
                        written += n;
                        if written == inner.buf.len() {
                            inner.buf.clear();
                            self.write_state = WriteState::WantFlush;
                            break;
                        }
                    }
                    Err(e) => {
                        inner.buf.advance(written);
                        return if matches!(e.kind(), io::ErrorKind::WouldBlock) {
                            Ok(())
                        } else {
                            Err(e)
                        };
                    }
                }
            }
        }

        match io::Write::flush(&mut self.io) {
            Ok(_) => self.write_state = WriteState::Waiting,
            Err(ref e) if e.kind() == io::ErrorKind::WouldBlock => {}
            Err(e) => return Err(e),
        }

        Ok(())
    }

    #[cold]
    #[inline(never)]
    fn on_read_close(&mut self, reason: Option<io::Error>) {
        self.read_state = ReadState::Closed(reason);
    }

    #[cold]
    #[inline(never)]
    fn on_write_err(&mut self, e: io::Error) {
        {
            // when write error occur the driver would go into half close state(read only).
            // clearing write_buf would drop all pending requests in it and hint the driver
            // no future Interest::WRITABLE should be passed to AsyncIo::ready method.
            let mut inner = self.rx.guarded.lock().unwrap();
            inner.buf.clear();
            // close shared state early so driver tx can observe the shutdown in first hand
            inner.closed = true;
        }
        self.write_state = WriteState::Closed(Some(e));
    }

    fn try_decode(&mut self) -> Result<Option<backend::Message>, Error> {
        let mut inner = self.rx.guarded.lock().unwrap();
        while let Some(res) = ResponseMessage::try_from_buf(self.read_buf.get_mut())? {
            match res {
                ResponseMessage::Normal(mut msg) => {
                    let complete = msg.complete();
                    let _ = inner.res.front_mut().ok_or_else(|| msg.parse_error())?.send(msg);
                    if complete {
                        inner.res.pop_front();
                    }
                }
                ResponseMessage::Async(msg) => return Ok(Some(msg)),
            }
        }
        Ok(None)
    }
}

impl<Io> AsyncLendingIterator for GenericDriver<Io>
where
    Io: AsyncIo + Send,
{
    type Ok<'i>
        = backend::Message
    where
        Self: 'i;
    type Err = Error;

    #[inline]
    fn try_next(&mut self) -> impl Future<Output = Result<Option<Self::Ok<'_>>, Self::Err>> + Send {
        self._try_next()
    }
}<|MERGE_RESOLUTION|>--- conflicted
+++ resolved
@@ -86,21 +86,13 @@
     }
 }
 
-<<<<<<< HEAD
-pub(super) struct DriverRx(Arc<SharedState>);
-=======
 pub(crate) struct DriverRx(Arc<SharedState>);
->>>>>>> 7251647d
 
 impl Deref for DriverRx {
     type Target = SharedState;
 
     fn deref(&self) -> &Self::Target {
-<<<<<<< HEAD
-        &*self.0
-=======
         &self.0
->>>>>>> 7251647d
     }
 }
 
@@ -111,13 +103,8 @@
     }
 }
 
-<<<<<<< HEAD
-pub(super) struct SharedState {
+pub(crate) struct SharedState {
     pub(super) guarded: Mutex<State>,
-=======
-pub(crate) struct SharedState {
-    guarded: Mutex<State>,
->>>>>>> 7251647d
 }
 
 impl SharedState {
@@ -161,15 +148,9 @@
 }
 
 pub struct GenericDriver<Io> {
-<<<<<<< HEAD
     pub(super) io: Io,
     pub(super) read_buf: PagedBytesMut,
     pub(super) rx: DriverRx,
-=======
-    io: Io,
-    rx: DriverRx,
-    read_buf: PagedBytesMut,
->>>>>>> 7251647d
     read_state: ReadState,
     write_state: WriteState,
 }
@@ -205,10 +186,6 @@
                 io,
                 rx: DriverRx(state.clone()),
                 read_buf: PagedBytesMut::new(),
-<<<<<<< HEAD
-                rx: DriverRx(state.clone()),
-=======
->>>>>>> 7251647d
                 read_state: ReadState::WantRead,
                 write_state: WriteState::Waiting,
             },
@@ -232,11 +209,7 @@
         self.recv_with(|buf| backend::Message::parse(buf).map_err(Error::from).transpose())
     }
 
-<<<<<<< HEAD
-    pub async fn try_next(&mut self) -> Result<Option<backend::Message>, Error> {
-=======
     async fn _try_next(&mut self) -> Result<Option<backend::Message>, Error> {
->>>>>>> 7251647d
         loop {
             if let Some(msg) = self.try_decode()? {
                 return Ok(Some(msg));
