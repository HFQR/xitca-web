--- conflicted
+++ resolved
@@ -160,6 +160,7 @@
         let res = match &mut *conn {
             Connection::Tcp(stream) => crate::h1::proto::send(stream, date, req).timeout(timer.as_mut()).await,
             Connection::Tls(stream) => crate::h1::proto::send(stream, date, req).timeout(timer.as_mut()).await,
+            #[cfg(unix)]
             Connection::Unix(stream) => crate::h1::proto::send(stream, date, req).timeout(timer.as_mut()).await,
             #[cfg(feature = "http2")]
             Connection::H2(_) => todo!(),
@@ -174,44 +175,16 @@
                 let body = crate::h1::body::ResponseBody::new(conn, buf, decoder);
                 let res = res.map(|_| ResponseBody::H1(body));
                 let timeout = client.timeout_config.response_timeout;
+              
                 Ok(DefaultResponse::new(res, timer, timeout))
             }
             Ok(Err(e)) => {
                 conn.destroy_on_drop();
                 Err(e.into())
             }
-<<<<<<< HEAD
-            #[cfg(unix)]
-            Connection::Unix(stream) => {
-                match crate::h1::proto::send(stream, date, req)
-                    .timeout(timer.as_mut())
-                    .await
-                    .map_err(|_| TimeoutError::Request)
-                {
-                    Ok(Ok((res, buf, decoder, is_close))) => {
-                        if is_close {
-                            conn.destroy_on_drop();
-                        }
-
-                        let body = crate::h1::body::ResponseBody::new(conn, buf, decoder);
-                        let res = res.map(|_| ResponseBody::H1(body));
-                        let timeout = client.timeout_config.response_timeout;
-                        Ok(DefaultResponse::new(res, timer, timeout))
-                    }
-                    Ok(Err(e)) => {
-                        conn.destroy_on_drop();
-                        Err(e.into())
-                    }
-                    Err(e) => {
-                        conn.destroy_on_drop();
-                        Err(e.into())
-                    }
-                }
-=======
             Err(_) => {
                 conn.destroy_on_drop();
                 Err(TimeoutError::Request.into())
->>>>>>> b449033d
             }
         }
     }
