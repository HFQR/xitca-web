--- conflicted
+++ resolved
@@ -346,15 +346,7 @@
 
     // dispatcher MUST call this method before do any io reading.
     // a none ready state means the body consumer either is in backpressure or don't expect body.
-<<<<<<< HEAD
-    pub(super) async fn ready<D, const READ_BUF_LIMIT: usize, const HEADER_LIMIT: usize>(
-        &mut self,
-        read_buf: &mut ReadBuf<READ_BUF_LIMIT>,
-        ctx: &mut Context<'_, D, HEADER_LIMIT>,
-    ) {
-=======
     async fn ready<const READ_BUF_LIMIT: usize>(&mut self, read_buf: &mut ReadBuf<READ_BUF_LIMIT>) {
->>>>>>> ff0e79be
         loop {
             match self.decoder.decode(&mut *read_buf) {
                 ChunkResult::Ok(bytes) => self.tx.feed_data(bytes),
@@ -373,27 +365,9 @@
     // feed error to body sender and prepare for close connection.
     #[cold]
     #[inline(never)]
-<<<<<<< HEAD
-    pub(super) fn feed_error<D, const HEADER_LIMIT: usize>(
-        &mut self,
-        e: io::Error,
-        ctx: &mut Context<'_, D, HEADER_LIMIT>,
-    ) {
-        self.tx.feed_error(e);
-        self.set_close(ctx);
-    }
-
-    // prepare for close connection by end decoder and set context to closed connection regardless their current states.
-    #[cold]
-    #[inline(never)]
-    pub(super) fn set_close<D, const HEADER_LIMIT: usize>(&mut self, ctx: &mut Context<'_, D, HEADER_LIMIT>) {
-        self.decoder.set_eof();
-        ctx.set_close();
-=======
     fn feed_error(&mut self, e: io::Error) {
         self.tx.feed_error(e);
         self.decoder.set_corrupted();
->>>>>>> ff0e79be
     }
 
     // wait for service start to consume RequestBody.
