pub use xitca_http::{http::response::Builder as WebResponseBuilder, ResponseBody};

use std::future::Future;

use xitca_http::{
    http::{const_header_value::TEXT_UTF8, header::CONTENT_TYPE, Response},
    util::service::Responder,
};

use super::request::WebRequest;

// TODO: add app state to response type.
pub type WebResponse = Response<ResponseBody>;

impl<'r, 's, S> Responder<&'r mut WebRequest<'s, S>> for WebResponse {
    type Output = WebResponse;
    type Future<'a> = impl Future<Output = Self::Output> where &'r mut WebRequest<'s, S>: 'a;

    #[inline]
    fn respond_to<'a>(self, _: &'a mut &'r mut WebRequest<'s, S>) -> Self::Future<'a> {
        async { self }
    }
}

macro_rules! text_utf8 {
    ($type: ty) => {
        impl<'r, 's, S> Responder<&'r mut WebRequest<'s, S>> for $type {
            type Output = WebResponse;
            type Future<'a> = impl Future<Output = Self::Output> where &'r mut WebRequest<'s, S>: 'a;

            fn respond_to<'a>(self, req: &'a mut &'r mut WebRequest<'s, S>) -> Self::Future<'a> {
<<<<<<< HEAD
                let mut res = req.as_response(self);
                res.headers_mut().insert(CONTENT_TYPE, TEXT_UTF8);
                async move { res }
=======
                async move {
                    let mut res = req.as_response(self);
                    res.headers_mut().insert(CONTENT_TYPE, TEXT_UTF8);
                    res
                }
>>>>>>> 985afebb
            }
        }
    };
}

text_utf8!(String);
text_utf8!(&'static str);<|MERGE_RESOLUTION|>--- conflicted
+++ resolved
@@ -29,17 +29,11 @@
             type Future<'a> = impl Future<Output = Self::Output> where &'r mut WebRequest<'s, S>: 'a;
 
             fn respond_to<'a>(self, req: &'a mut &'r mut WebRequest<'s, S>) -> Self::Future<'a> {
-<<<<<<< HEAD
-                let mut res = req.as_response(self);
-                res.headers_mut().insert(CONTENT_TYPE, TEXT_UTF8);
-                async move { res }
-=======
                 async move {
                     let mut res = req.as_response(self);
                     res.headers_mut().insert(CONTENT_TYPE, TEXT_UTF8);
                     res
                 }
->>>>>>> 985afebb
             }
         }
     };
