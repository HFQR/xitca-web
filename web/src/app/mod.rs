--- conflicted
+++ resolved
@@ -253,15 +253,9 @@
         let state = String::from("state");
 
         let service = App::with_current_thread_state(state)
-<<<<<<< HEAD
             .at("/", handler_service(handler))
             //.enclosed_fn(middleware_fn)
             //.enclosed(Middleware)
-=======
-            .at("/", get(handler_service(handler)))
-            .enclosed_fn(middleware_fn)
-            .enclosed(Middleware)
->>>>>>> bdfd53ee
             .finish()
             .build(())
             .await
