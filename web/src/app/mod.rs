--- conflicted
+++ resolved
@@ -179,40 +179,7 @@
         assert_eq!(path, req.req().uri().path());
         state.to_string()
     }
-
-<<<<<<< HEAD
-    // #[derive(Clone)]
-    // struct Middleware;
-
-    // impl<S, State, Res, Err> ServiceFactory<&mut WebRequest<'_, State>, S> for Middleware
-    // where
-    //     S: for<'r, 's> Service<&'r mut WebRequest<'s, State>, Response = Res, Error = Err>,
-    // {
-    //     type Response = Res;
-    //     type Error = Err;
-    //     type Service = MiddlewareService<S>;
-    //     type Future = impl Future<Output = Result<Self::Service, Self::Error>>;
-
-    //     fn new_service(&self, service: S) -> Self::Future {
-    //         async move { Ok(MiddlewareService(service)) }
-    //     }
-    // }
-
-    // struct MiddlewareService<S>(S);
-
-    // impl<'r, 's, S, State, Res, Err> Service<&'r mut WebRequest<'s, State>> for MiddlewareService<S>
-    // where
-    //     S: for<'r1, 's1> Service<&'r1 mut WebRequest<'s1, State>, Response = Res, Error = Err>,
-    // {
-    //     type Response = Res;
-    //     type Error = Err;
-    //     type Future<'f> = impl Future<Output = Result<Self::Response, Self::Error>> where Self: 'f;
-
-    //     fn call(&self, req: &'r mut WebRequest<'s, State>) -> Self::Future<'_> {
-    //         async move { self.0.call(req).await }
-    //     }
-    // }
-=======
+  
     #[derive(Clone)]
     struct Middleware;
 
@@ -244,7 +211,6 @@
             self.0.call(req)
         }
     }
->>>>>>> 9f9431d0
 
     #[tokio::test]
     async fn test_app() {
