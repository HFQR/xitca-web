--- conflicted
+++ resolved
@@ -233,17 +233,12 @@
         let state = String::from("state");
 
         let service = App::with_current_thread_state(state)
-<<<<<<< HEAD
-            .service(HandlerService::new(handler).enclosed_fn(middleware_fn))
-            // .enclosed(Middleware)
-=======
             .service(
                 GenericRouter::with_custom_object::<WebObjectConstructor<_>>()
                     .insert("/", HandlerService::new(handler).enclosed(Middleware))
                     .map_err(|e| -> Infallible { panic!("error {}", e) }),
             )
             .enclosed(Middleware)
->>>>>>> 985afebb
             .enclosed_fn(middleware_fn)
             .new_service(())
             .await
