use std::{convert::Infallible, future::Future, ops::Deref};

use crate::{handler::Extract, http::Request, request::WebRequest};

#[derive(Debug)]
pub struct RequestRef<'a>(pub &'a Request<()>);

impl Deref for RequestRef<'_> {
    type Target = Request<()>;

    fn deref(&self) -> &Self::Target {
        self.0
    }
}

impl<'a, 'r, S: 'r> Extract<'a, WebRequest<'r, S>> for RequestRef<'a> {
    type Type<'b> = RequestRef<'b>;
    type Error = Infallible;
    type Future = impl Future<Output = Result<Self, Self::Error>> where WebRequest<'r, S>: 'a;

    #[inline]
<<<<<<< HEAD
    fn extract(req: &'a WebRequest<'r, S>) -> Self::Future {
        async move { Ok(RequestRef(req.req())) }
=======
    fn from_request(req: &'a WebRequest<'r, S>) -> Self::Future {
        async { Ok(RequestRef(req.req())) }
>>>>>>> 9c64081e
    }
}<|MERGE_RESOLUTION|>--- conflicted
+++ resolved
@@ -19,12 +19,7 @@
     type Future = impl Future<Output = Result<Self, Self::Error>> where WebRequest<'r, S>: 'a;
 
     #[inline]
-<<<<<<< HEAD
     fn extract(req: &'a WebRequest<'r, S>) -> Self::Future {
-        async move { Ok(RequestRef(req.req())) }
-=======
-    fn from_request(req: &'a WebRequest<'r, S>) -> Self::Future {
         async { Ok(RequestRef(req.req())) }
->>>>>>> 9c64081e
     }
 }